--- conflicted
+++ resolved
@@ -49,9 +49,7 @@
         # e.g. 'Rohin Shah: What\xe2\x80\x99s been happening in AI alignment?'
         if res := re.search('^(.*?):', firstline):
             return [res.group(1)]
-
-<<<<<<< HEAD
-        return None
+        return []
     
     @staticmethod
     def _get_published_date(filename):
@@ -62,9 +60,6 @@
         dt = datetime.strptime(date_str, "%Y%m%d").astimezone(timezone.utc)
         return dt.strftime("%Y-%m-%dT%H:%M:%SZ")
 
-=======
-        return []
->>>>>>> be0cd792
 
     def process_entry(self, filename):
         logger.info(f"Processing {filename.name}")
