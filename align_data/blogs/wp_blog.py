from datetime import datetime, timezone
from calendar import c
from dataclasses import dataclass, field
import logging
import feedparser
from tqdm import tqdm

from markdownify import markdownify
from align_data.common import utils
from align_data.common.alignment_dataset import AlignmentDataset, DataEntry

from typing import List

logger = logging.getLogger(__name__)

@dataclass
class WordpressBlog(AlignmentDataset):
    url: str
    strip: List = field(default_factory=lambda: [])
    summary_key = 'summary'
    done_key = 'paged_url'

    def setup(self):
        """
        url: URL of the blog
        strip: list of regexes to strip from the HTML
        """
        super().setup()
        self.feed_url = self.url + "/feed"
<<<<<<< HEAD
        self.cleaner = utils.HtmlCleaner(self.strip)
=======
        self.max_pages = self.max_pages
>>>>>>> fe1ed78b
        self.name = utils.url_to_filename(self.url)

    def get_item_key(self, item):
        return item
    
    @property
    def items_list(self):
        logger.info(f"Fetching entries from {self.feed_url}")

        pages = []
        page_number = 0
        last_title = None

        with tqdm(desc=f"Loading {self.name} pages") as pbar:
            while True:
                paged_url = f"{self.feed_url}?paged={page_number + 1}"
                logging.info(f"Fetching {paged_url}")

                feed = feedparser.parse(paged_url)
                if (("feed" not in feed) or ("title" not in feed["feed"]) or (feed["feed"]["title"] == last_title)):
                    break
                last_title = feed["feed"]["title"]

                pages.extend({**entry, 'paged_url': paged_url} for entry in feed['entries'])
                page_number += 1

                # update the tqdm progress bar
                pbar.set_postfix_str(f"page {page_number}", refresh=True)  # Set postfix to "page X"
                pbar.update()  # Here we increment the progress bar by 1

        logger.info(f'Got {len(pages)} pages')

        return pages
    
    def get_item_key(self, item):
        """Get the identifier of the given `item` so it can be checked to see whether it's been output.

        The default assumption is that the `item` is a Path to a file.
        """
        return item['title']

    def _get_published_date(self, item):
        date_published = item.get('published')
        if not date_published:
            return ''
        date_published = datetime.strptime(date_published, '%a, %d %b %Y %H:%M:%S %z')
        return self._format_datetime(date_published)

    def fetch_entries(self):
<<<<<<< HEAD
        for entry in self.unprocessed_items():
            content_text = self.cleaner.clean(entry["content"][0]["value"])
            text = entry["title"] + "\n\n" + content_text
            
            new_entry = DataEntry({
                "text": text,
                "url": entry['link'],
                "title": text.split("\n")[0],
                "source": self.name,
                "source_type": "blog",
                "date_published": self._get_published_date(entry),
                "paged_url": entry['paged_url'],
                "authors": [e['name'] for e in entry.get('authors', [])],
            })
            new_entry.add_id()

            yield new_entry
=======
        last_title = ""
        for paged_url in self.unprocessed_items():
            logger.info(f"Fetching {paged_url} (max={self.max_pages})")
            d = feedparser.parse(paged_url)

            if (
                ("feed" not in d)
                or ("title" not in d["feed"])
                or (d["feed"]["title"] == last_title)
            ):
                logger.info(
                    "Not a valid page. It looks like we've reached the end.")
                break

            last_title = d["feed"]["title"]

            for entry in d["entries"]:
                content_text = markdownify(entry["content"][0]["value"]).strip()
                text = entry["title"] + "\n\n" + content_text

                new_entry = DataEntry({
                    "text": text,
                    "url": entry['link'],
                    "title": text.split("\n")[0],
                    "source": self.name,
                    "source_type": "blog",
                    "date_published": self._get_published_date(entry),
                    "paged_url": paged_url,
                    "authors": [e['name'] for e in entry.get('authors', [])],
                })
                new_entry.add_id()

                yield new_entry
>>>>>>> fe1ed78b
<|MERGE_RESOLUTION|>--- conflicted
+++ resolved
@@ -27,11 +27,6 @@
         """
         super().setup()
         self.feed_url = self.url + "/feed"
-<<<<<<< HEAD
-        self.cleaner = utils.HtmlCleaner(self.strip)
-=======
-        self.max_pages = self.max_pages
->>>>>>> fe1ed78b
         self.name = utils.url_to_filename(self.url)
 
     def get_item_key(self, item):
@@ -81,7 +76,6 @@
         return self._format_datetime(date_published)
 
     def fetch_entries(self):
-<<<<<<< HEAD
         for entry in self.unprocessed_items():
             content_text = self.cleaner.clean(entry["content"][0]["value"])
             text = entry["title"] + "\n\n" + content_text
@@ -98,39 +92,4 @@
             })
             new_entry.add_id()
 
-            yield new_entry
-=======
-        last_title = ""
-        for paged_url in self.unprocessed_items():
-            logger.info(f"Fetching {paged_url} (max={self.max_pages})")
-            d = feedparser.parse(paged_url)
-
-            if (
-                ("feed" not in d)
-                or ("title" not in d["feed"])
-                or (d["feed"]["title"] == last_title)
-            ):
-                logger.info(
-                    "Not a valid page. It looks like we've reached the end.")
-                break
-
-            last_title = d["feed"]["title"]
-
-            for entry in d["entries"]:
-                content_text = markdownify(entry["content"][0]["value"]).strip()
-                text = entry["title"] + "\n\n" + content_text
-
-                new_entry = DataEntry({
-                    "text": text,
-                    "url": entry['link'],
-                    "title": text.split("\n")[0],
-                    "source": self.name,
-                    "source_type": "blog",
-                    "date_published": self._get_published_date(entry),
-                    "paged_url": paged_url,
-                    "authors": [e['name'] for e in entry.get('authors', [])],
-                })
-                new_entry.add_id()
-
-                yield new_entry
->>>>>>> fe1ed78b
+            yield new_entry